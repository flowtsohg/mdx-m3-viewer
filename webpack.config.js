--- conflicted
+++ resolved
@@ -1,7 +1,6 @@
 module.exports = {
 	entry: "./src/exports.js",
 	output: {
-<<<<<<< HEAD
 		filename: 'bundle.js',
 		library: 'ModelViewer',
 		libraryTarget: 'var'
@@ -19,12 +18,5 @@
 				}
 			},
 		]
-	},
-
-=======
-		filename: "bundle.js",
-		library: "ModelViewer",
-		libraryTarget: "var"
 	}
->>>>>>> 24af243c
 }