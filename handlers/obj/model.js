--- conflicted
+++ resolved
@@ -74,11 +74,7 @@
         let webgl = this.env.webgl,
             gl = this.env.gl,
             instancedArrays = webgl.extensions.instancedArrays,
-<<<<<<< HEAD
-            shader = this.Handler.shader,
-=======
             shader = this.env.shaderMap.get("ObjShader"),
->>>>>>> 40a2481a
             uniforms = shader.uniforms,
             attribs = shader.attribs,
             instances = bucket.instances;
